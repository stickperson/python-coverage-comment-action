--- conflicted
+++ resolved
@@ -284,8 +284,6 @@
 In terms of security/reproductibility, the best solution is probably to pin the
 version to an exact tag, and use dependabot to update it regularily.
 
-<<<<<<< HEAD
-=======
 ## Note on the state of this action
 
 This action is tested with 100% coverage. That said, coverage isn't all, and
@@ -295,7 +293,6 @@
 questions and PRs. Feature requests are most likely not to be taken but if
 you're ready to do a PR, I'll gladly work with you.
 
->>>>>>> a23160bf
 ## Generic coverage
 
 Initially, the first iteration of this action was using the more generic
